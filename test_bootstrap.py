--- conflicted
+++ resolved
@@ -4,8 +4,12 @@
 
 from bootstrap import bootstrap_sample, bootstrap_ci, r_squared
 
-<<<<<<< HEAD
-class TestBootstrap:
+def test_bootstrap_integration():
+        """Test that bootstrap_sample and bootstrap_ci work together"""
+        # This test should initially fail
+pass
+
+class TestBootstrapRSquared:
     """
     Test for bootstrap functions
     """
@@ -19,6 +23,7 @@
         
         r2 = r_squared(X, y)
         assert abs(r2 - 1.0) < 1e-10, "Should have R² ≈ 1"
+
 
     def test_r_squared_function_edge_cases(self):
         """
@@ -34,6 +39,7 @@
         with pytest.raises(ValueError, match="Number of samples in X and y must be the same."):
             r_squared(np.array([[1, 1], [1, 2]]), np.array([1, 2, 3]))
 
+
         # Small sample size
         with pytest.raises(ValueError, match="Number of samples must be greater than number of features."):
             r_squared(np.array([[1, 1], [1, 2]]), np.array([1, 2])) 
@@ -42,6 +48,8 @@
         with pytest.raises(ValueError, match="X must include at least one feature and an intercept."):
             r_squared(np.array([[1], [2], [3]]), np.array([1, 2, 3]))
 
+class TestBootstrapCI:
+    """ Test suite for bootstrap_ci function """
     
     def test_bootstrap_ci_basic(self):
         """
@@ -100,15 +108,8 @@
         two_stats = np.array([1.0, 9.0])
         lower, upper = bootstrap_ci(two_stats, alpha=0.05)
         assert lower <= upper, "Even with two values, lower ≤ upper"
-=======
-def test_bootstrap_integration():
-    """Test that bootstrap_sample and bootstrap_ci work together"""
-    # This test should initially fail
-    
 
-# TODO: Add your unit tests here
-
-class TestBootstrap:
+class TestBootstrapSample:
     """Test suite for bootstrap functions"""
     
     def test_bootstrap_sample_happy_path(self):
@@ -124,22 +125,6 @@
         assert len(stats) == 1000
         assert abs(np.mean(stats) - np.mean(y)) < 0.1  # Mean should be close to original mean
     
-    def test_bootstrap_ci_happy_path(self):
-        """Test basic functionality of bootstrap_ci."""
-        bootstrap_stats = np.random.normal(loc=0, scale=1, size=1000)
-        ci_lower, ci_upper = bootstrap_ci(bootstrap_stats, alpha=0.05)
-        
-        assert ci_lower < ci_upper
-        assert abs(ci_lower) < 3  # Rough bounds for normal distribution
-        assert abs(ci_upper) < 3
-
-    def test_r_squared_happy_path(self):
-        """Test basic functionality of r_squared."""
-        X = np.array([[1, 1], [1, 2], [1, 3], [1, 4], [1, 5]])
-        y = np.array([1, 2, 3, 4, 5])
-        
-        r2 = r_squared(X, y)
-        assert abs(r2 - 1.0) < 1e-10  # Perfect fit
 
 
 def test_bootstrap_sample_invalidg_inputs():
@@ -196,5 +181,4 @@
         r_squared(X, y)
 
 
-    pass
->>>>>>> dc2f2628
+    pass