from sklearn.linear_model import LinearRegression
import numpy as np
import pytest



"""
Strong linear model in regression
    Y = X beta + eps, where eps~ N(0, sigma^2 I)
    Under the null where beta_1 = ... = beta_p = 0,
    the R-squared coefficient has a known distribution
    (if you have an intercept beta_0), 
        R^2 ~ Beta(p/2, (n-p-1)/2)
"""

import warnings
from sklearn.linear_model import LinearRegression
import numpy as np

def bootstrap_sample(X, y, compute_stat, n_bootstrap=1000):
    """
    Generate bootstrap distribution of a statistic

    Parameters
    ----------
    X : array-like, shape (n, p+1)
        Design matrix
    y : array-like, shape (n,)
    compute_stat : callable
        Function that computes a statistic (float) from data (X, y)
    n_bootstrap : int, default 1000
        Number of bootstrap samples to generate

    Returns
    -------
    numpy.ndarray
        Array of bootstrap statistics, length n_bootstrap

    ....
    """
<<<<<<< HEAD

    if not isinstance(n_bootstrap, int) or n_bootstrap <= 0:
        raise ValueError("n_bootstrap must be a positive integer")
    
    if not isinstance(X, (np.ndarray, list)) or not isinstance(y, (np.ndarray, list)):
        raise ValueError("X and y must be array-like")

=======
    # Input validation with specific error types
    if not isinstance(X, (list, np.ndarray)) or not isinstance(y, (list, np.ndarray)):
        raise TypeError("Both X and y must be arrays or lists")
    
>>>>>>> a01c6779
    X = np.array(X)
    y = np.array(y)

    if X.shape[0] != len(y):
        raise ValueError(f"X and y must have same number of samples: got {np.size(X)[0]} and {len(y)}")
    
    # Check for missing values(nans)
    if np.any(np.isnan(X)) or np.any(np.isnan(y)):
        raise ValueError("Cannot perform bootstrap with missing values (NaN)")
    
    # Check sample size
    if X.shape[0] < 2:
        warnings.warn("Small sample size may lead to unreliable bootstrap estimates.", UserWarning)


    n = len(y)
    bootstrap_stats = np.zeros(n_bootstrap)
    
    for i in range(n_bootstrap):
        # Sample with replacement
        indices = np.random.choice(n, size=n, replace=True)
        X_boot = X[indices]
        y_boot = y[indices]
        
        # Compute the statistic on bootstrap sample
        bootstrap_stats[i] = compute_stat(X_boot, y_boot)
    
    return bootstrap_stats


def bootstrap_ci(bootstrap_stats, alpha=0.05):
    """
    Calculate confidence interval from the bootstrap samples

    Parameters
    ----------
    bootstrap_stats : array-like
        Array of bootstrap statistics
    alpha : float, default 0.05
        Significance level (e.g. 0.05 gives 95% CI)

    Returns
    -------
    tuple 
        (lower_bound, upper_bound) of the CI
    
    ....
    """

    lower_bound = np.percentile(bootstrap_stats, 100 * (alpha / 2))
    upper_bound = np.percentile(bootstrap_stats, 100 * (1 - alpha / 2))
    return (lower_bound, upper_bound)


def R_squared(X, y):
    """
    Calculate R-squared from multiple linear regression.

    Parameters
    ----------
    X : array-like, shape (n, p+1)
        Design matrix
    y : array-like, shape (n,)

    Returns
    -------
    float
        R-squared value (between 0 and 1) from OLS
    
    Raises
    ------
    ValueError
        If X.shape[0] != len(y)
    """

    if X.shape[0] != len(y):
        raise ValueError("Number of samples in X and y must be the same.")
    if X.shape[0] <= X.shape[1]:
        raise ValueError("Number of samples must be greater than number of features.")
    if X.shape[1] < 2:
        raise ValueError("X must include at least one feature and an intercept.")
    
    model = LinearRegression().fit(X, y)
    r2_original = model.score(X, y)

    return r2_original<|MERGE_RESOLUTION|>--- conflicted
+++ resolved
@@ -1,6 +1,8 @@
 from sklearn.linear_model import LinearRegression
 import numpy as np
 import pytest
+
+import warnings
 
 
 
@@ -13,9 +15,6 @@
         R^2 ~ Beta(p/2, (n-p-1)/2)
 """
 
-import warnings
-from sklearn.linear_model import LinearRegression
-import numpy as np
 
 def bootstrap_sample(X, y, compute_stat, n_bootstrap=1000):
     """
@@ -38,25 +37,19 @@
 
     ....
     """
-<<<<<<< HEAD
 
     if not isinstance(n_bootstrap, int) or n_bootstrap <= 0:
         raise ValueError("n_bootstrap must be a positive integer")
     
-    if not isinstance(X, (np.ndarray, list)) or not isinstance(y, (np.ndarray, list)):
-        raise ValueError("X and y must be array-like")
+    if not isinstance(X, (np.ndarray, list)):
+        raise ValueError("X must be array-like")
 
-=======
-    # Input validation with specific error types
-    if not isinstance(X, (list, np.ndarray)) or not isinstance(y, (list, np.ndarray)):
-        raise TypeError("Both X and y must be arrays or lists")
+    if not isinstance(y, (np.ndarray, list)):
+        raise ValueError("y must be array-like")
     
->>>>>>> a01c6779
-    X = np.array(X)
-    y = np.array(y)
 
     if X.shape[0] != len(y):
-        raise ValueError(f"X and y must have same number of samples: got {np.size(X)[0]} and {len(y)}")
+        raise ValueError(f"X and y must have same length")
     
     # Check for missing values(nans)
     if np.any(np.isnan(X)) or np.any(np.isnan(y)):
@@ -65,7 +58,6 @@
     # Check sample size
     if X.shape[0] < 2:
         warnings.warn("Small sample size may lead to unreliable bootstrap estimates.", UserWarning)
-
 
     n = len(y)
     bootstrap_stats = np.zeros(n_bootstrap)
