import pytest

import numpy as np

from bootstrap import bootstrap_sample, bootstrap_ci, r_squared

def test_bootstrap_integration():
        """Test that bootstrap_sample and bootstrap_ci work together"""
        # This test should initially fail
pass

class TestBootstrapSample:
    """Test suite for bootstrap functions"""

    def compute_stat(self, X, y):
        return np.mean(y)
    
    def test_bootstrap_sample_happy_path(self):
        """Test basic functionality of bootstrap_sample."""
        X = np.array([[1, 1], [1, 2], [1, 3], [1, 4], [1, 5]])
        y = np.array([1, 2, 3, 4, 5])

        stats = bootstrap_sample(X, y, self.compute_stat, n_bootstrap=1000)

        assert len(stats) == 1000
        assert abs(np.mean(stats) - np.mean(y)) < 0.1  # Mean should be close to original mean

    def test_bootstrap_sample_invalid_n_bootstrap(self):
        """Test that bootstrap_sample raises errors on invalid n_bootstrap."""
        X = np.array([[1, 1], [1, 2], [1, 3], [1, 4], [1, 5]])
        y = np.array([1, 2, 3, 4, 5])
        with pytest.raises(ValueError, match="n_bootstrap must be a positive integer"):
            bootstrap_sample(X, y, self.compute_stat, n_bootstrap=-10)

    def test_bootstrap_sample_invalid_X_non_array(self):
        """Test that bootstrap_sample raises errors on non-array inputs."""
        X = ((1, 1), (1, 2), (1, 3), (1, 4), (1, 5))
        y = [1, 2, 3, 4, 5]
        
        with pytest.raises(ValueError, match="X and y must be array-like"):
            bootstrap_sample(X, y, self.compute_stat, n_bootstrap=100)

    def test_bootstrap_sample_invalid_y_non_array(self):
        """Test that bootstrap_sample raises errors on non-array inputs."""
        X = np.array([[1, 1], [1, 2], [1, 3], [1, 4], [1, 5]])
        y = "invalid"

        with pytest.raises(ValueError, match="X and y must be array-like"):
            bootstrap_sample(X, y, self.compute_stat, n_bootstrap=100)

    def test_bootstrap_sample_invalid_inputs_mismatched_length(self):
        """Test that bootstrap_sample raises errors on mismatched lengths."""
        X = np.array([[1], [2], [3]])
        y = np.array([1, 2])  # Mismatched length

        with pytest.raises(ValueError, match="X and y must have the same length"):
            bootstrap_sample(X, y, self.compute_stat, n_bootstrap=100)

    def test_bootstrap_sample_invalid_inputs_nans(self):
        """Test that bootstrap_sample raises errors on inputs with NaNs."""
        X = np.array([[1, 1], [1, 2], [np.nan, 3], [1, 4], [1, 5]])
        y = np.array([1, 2, 3, 4, 5])

        with pytest.raises(ValueError, match="missing values"):
            bootstrap_sample(X, y, self.compute_stat, n_bootstrap=100)
    
    def test_bootstrap_sample_small_sample_warning(self):
        """Test that bootstrap_sample warns on small sample sizes."""
        X = np.array([[1, 1], [1, 2]])  # Only 2 samples
        y = np.array([1, 2])

        with pytest.warns(UserWarning, match="Small sample size"):
            bootstrap_sample(X, y, self.compute_stat, n_bootstrap=100)

class TestBootstrapRSquared:
    """
    Test for bootstrap functions
    """
    def test_r_squared_function_happy_path(self):
        """
        Test the basic functionality of r_squared
        """
        # Simple linear relationship
        X = np.column_stack([np.ones(5), [1, 2, 3, 4, 5]])
        y = np.array([2, 4, 6, 8, 10])
        
        r2 = r_squared(X, y)
        assert abs(r2 - 1.0) < 1e-10, "Should have R² ≈ 1"


    def test_r_squared_function_edge_cases(self):
        """
        Test the r_squared function
        """
        # No relationship (constant y)
        X = np.column_stack([np.ones(5), [1, 2, 3, 4, 5]])
        y_constant = np.array([5, 5, 5, 5, 5])
        r2_constant = r_squared(X, y_constant)
        assert r2_constant < 1e-10, "Constant y should have R² ≈ 0"
        
        # Mismatched lengths
        with pytest.raises(ValueError, match="Number of samples in X and y must be the same."):
            r_squared(np.array([[1, 1], [1, 2]]), np.array([1, 2, 3]))


        # Small sample size
        with pytest.raises(ValueError, match="Number of samples must be greater than number of features."):
            r_squared(np.array([[1, 1], [1, 2]]), np.array([1, 2])) 

        # Feature matrix without intercept
        with pytest.raises(ValueError, match="X must include at least one feature and an intercept."):
            r_squared(np.array([[1], [2], [3]]), np.array([1, 2, 3]))

class TestBootstrapCI:
    """ Test suite for bootstrap_ci function """
    
    def test_bootstrap_ci_basic(self):
        """
        Test basic functionality with known data
        """
        # Simple test with known percentiles
        bootstrap_stats = np.array([1, 2, 3, 4, 5, 6, 7, 8, 9, 10])
        
        # For 95% CI (alpha=0.05): 2.5th and 97.5th percentiles
        lower, upper = bootstrap_ci(bootstrap_stats, alpha=0.05)
        
        expected_lower = np.percentile(bootstrap_stats, 2.5)  # 1.225
        expected_upper = np.percentile(bootstrap_stats, 97.5)  # 9.775
        
        assert abs(lower - expected_lower) < 1e-10
        assert abs(upper - expected_upper) < 1e-10
        assert lower < upper, "Lower bound should be less than upper bound"
    
    def test_bootstrap_ci_different_alphas(self):
        """
        Test different confidence levels
        """
        bootstrap_stats = np.array([1, 2, 3, 4, 5, 6, 7, 8, 9, 10])
        
        # 90% CI (alpha=0.10): 5th and 95th percentiles
        lower_90, upper_90 = bootstrap_ci(bootstrap_stats, alpha=0.10)
        
        # 99% CI (alpha=0.01): 0.5th and 99.5th percentiles  
        lower_99, upper_99 = bootstrap_ci(bootstrap_stats, alpha=0.01)
        
        # 99% CI should be wider than 90% CI
        width_90 = upper_90 - lower_90
        width_99 = upper_99 - lower_99
        assert width_99 > width_90, "99% CI should be wider than 90% CI"
        
        # Check values
        assert abs(lower_90 - np.percentile(bootstrap_stats, 5.0)) < 1e-10
        assert abs(upper_90 - np.percentile(bootstrap_stats, 95.0)) < 1e-10
    
    def test_bootstrap_ci_edge_cases(self):
        """
        Test edge cases and boundary conditions
        """
        
        # Identical values
        identical_stats = np.array([5.0, 5.0, 5.0, 5.0, 5.0])
        lower, upper = bootstrap_ci(identical_stats, alpha=0.05)
        assert lower == upper == 5.0, "CI of identical values should be the single value"
        
        # Single value
        single_stat = np.array([3.14])
        lower, upper = bootstrap_ci(single_stat, alpha=0.05)
        assert lower == upper == 3.14, "CI of single value should be that value"
        
        # Two values
        two_stats = np.array([1.0, 9.0])
        lower, upper = bootstrap_ci(two_stats, alpha=0.05)
        assert lower <= upper, "Even with two values, lower ≤ upper"

<<<<<<< HEAD
=======
class TestBootstrapSample:
    """Test suite for bootstrap functions"""
    
    def test_bootstrap_sample_happy_path(self):
        """Test basic functionality of bootstrap_sample."""
        X = np.array([[1], [2], [3], [4], [5]])
        y = np.array([1, 2, 3, 4, 5])
        
        def compute_stat(X, y):
            return np.mean(y)
    
        stats = bootstrap_sample(X, y, compute_stat, n_bootstrap=1000)

        assert len(stats) == 1000
        assert abs(np.mean(stats) - np.mean(y)) < 0.1  # Mean should be close to original mean
    


def test_bootstrap_sample_invalidg_inputs():
    """
    Test that bootstrap_sample raises errors on invalid inputs
    """
    if len(X) != len(y):
        raise ValueError("Number of samples in X and y must be the same.")
    if n_bootstrap <= 0:
        raise ValueError("n_bootstrap must be a positive integer.")
    if not callable(compute_stat):
        raise ValueError("compute_stat must be a callable function.")
    
    pytest.raises(ValueError, bootstrap_sample, X, y, compute_stat, n_bootstrap=-10)
    pytest.raises(ValueError, bootstrap_sample, X, y, compute_stat, n_bootstrap=0)
    pytest.raises(ValueError, bootstrap_sample, X, y, compute_stat, n_bootstrap=1.5)

    pass

def test_bootstrap_ci_invalid_inputs():
    """
    Test that bootstrap_ci raises errors on invalid inputs
    """
    if not (0 < alpha < 1):
        raise ValueError("alpha must be between 0 and 1.")
    
    pytest.raises(ValueError, bootstrap_ci, np.array([1,2,3]), alpha=-0.1)
    pytest.raises(ValueError, bootstrap_ci, np.array([1,2,3]), alpha=0)
    pytest.raises(ValueError, bootstrap_ci, np.array([1,2,3]), alpha=1)
    pytest.raises(ValueError, bootstrap_ci, np.array([1,2,3]), alpha=1.5)

    pass 

def test_r_squared_invalid_inputs():
    """
    Test that r_squared raises errors on invalid inputs
    """
    X = np.array([[1, 2], [3, 4]])
    y = np.array([1, 2, 3])  # Mismatched length

    with pytest.raises(ValueError, match = 'mismatched length'):
        r_squared(X, y)

    X = np.array([[1, 2], [3, 4]])
    y = np.array([1, 2])  # Valid length but not enough samples

    with pytest.raises(ValueError, match = 'not enough samples'):
        r_squared(X, y)

    X = np.array([[1], [2], [3]])  # Not enough features
    y = np.array([1, 2, 3])

    with pytest.raises(ValueError, match = 'not enough features'):
        r_squared(X, y)


    pass


class RSquaredDistribution:
    """
    Validate the theoretical distribution of R-squared aligns with empirical bootstrap results.
    Y = X beta + eps, where eps~ N(0, sigma^2 I)
    Under the null where beta_1 = ... = beta_p = 0,
    the R-squared coefficient has a known distribution
    (if you have an intercept beta_0), 
        R^2 ~ Beta(p/2, (n-p-1)/2)
    """
    from scipy import stats
    import matplotlib.pyplot as plt
    from bootstrap import bootstrap_sample, r_squared

    def test_r_squared_theoretical_distribution():
        """
        Test that bootstrap R² follows the theoretical Beta distribution under null hypothesis.
    
        Under H0: all beta coefficients = 0 (except intercept), 
        R² ~ Beta(p/2, (n-p-1)/2) where p = number of predictors (excluding intercept)
        """
        
        # Set up the test parameters
        np.random.seed(42)
        n = 100          # sample size
        p = 3            # number of predictors (excluding intercept)
    
        # Create data under NULL hypothesis
        # X has intercept + p predictors, y is pure noise
        X = np.column_stack([
            np.ones(n),                    # intercept column
            np.random.randn(n, p)          # p random predictors
        ])
        y = np.random.randn(n)             # pure noise (no relationship with X)
    
        # Theoretical Beta distribution parameters under null
        # R² ~ Beta(p/2, (n-p-1)/2)
        alpha_theory = p / 2               # shape parameter 1
        beta_theory = (n - p - 1) / 2      # shape parameter 2
    
        bootstrap_r_squared = bootstrap_sample(X, y, r_squared)

        # Statistical testing using Kolmogorov-Smirnov test
        # H0: bootstrap samples come from theoretical Beta distribution
        # H1: they don't come from Beta distribution

        ks_statistic, p_value = stats.kstest(
            bootstrap_r_squared, 
            lambda x: stats.beta.cdf(x, alpha_theory, beta_theory)
        )
        
        print(f"Kolmogorov-Smirnov test:")
        print(f"  KS statistic: {ks_statistic:.4f}")
        print(f"  p-value: {p_value:.4f}")
        
        # confidence level 95%
        assert p_value > 0.05, f"Bootstrap R² match theoretical distribution (p={p_value:.4f})"
>>>>>>> 01b3d6ab
<|MERGE_RESOLUTION|>--- conflicted
+++ resolved
@@ -172,8 +172,6 @@
         lower, upper = bootstrap_ci(two_stats, alpha=0.05)
         assert lower <= upper, "Even with two values, lower ≤ upper"
 
-<<<<<<< HEAD
-=======
 class TestBootstrapSample:
     """Test suite for bootstrap functions"""
     
@@ -304,5 +302,4 @@
         print(f"  p-value: {p_value:.4f}")
         
         # confidence level 95%
-        assert p_value > 0.05, f"Bootstrap R² match theoretical distribution (p={p_value:.4f})"
->>>>>>> 01b3d6ab
+        assert p_value > 0.05, f"Bootstrap R² match theoretical distribution (p={p_value:.4f})"